use serde::Deserialize;
use std::collections::HashMap;
use std::mem;

use log::{debug, error, warn};
use parking_lot::RwLock;
use tokio::sync::broadcast::{channel, Receiver};

use crate::state::WantsDeviceState;
use crate::{
    id::{AnimationId, AuxiliaryId, DeviceId},
    state::ThreadedObject,
};

#[derive(Debug, Clone)]
pub enum AuxiliaryDataType {
    Empty,
    U32(u32),
    F32(f32),
    U32Vec(Vec<u32>),
    F32Vec(Vec<f32>),
    U32Vec2(Vec<Vec<u32>>),
    F32Vec2(Vec<Vec<f32>>),
    U32Vec3(Vec<Vec<Vec<u32>>>),
    F32Vec3(Vec<Vec<Vec<f32>>>),
    U32Vec4(Vec<Vec<Vec<Vec<u32>>>>),
    F32Vec4(Vec<Vec<Vec<Vec<f32>>>>),
}

#[derive(Debug, Clone)]
pub struct AuxiliaryData {
    pub data: AuxiliaryDataType,
    pub size: u64,
}

#[derive(Debug, Clone, Deserialize, PartialEq)]
pub enum AuxiliaryDataTypeConsumer {
    Empty,
    U32,
    F32,
    U32Vec,
    F32Vec,
    U32Vec2,
    F32Vec2,
    U32Vec3,
    F32Vec3,
    U32Vec4,
    F32Vec4,
}

pub struct AuxiliaryDataManager {
    auxiliary_to_device: RwLock<HashMap<AuxiliaryId, DeviceId>>,
    animation_auxiliary_sources: RwLock<HashMap<AnimationId, Vec<AuxiliaryId>>>,
    auxiliary_data_buffers: RwLock<HashMap<AuxiliaryId, Receiver<AuxiliaryData>>>,
    auxiliary_data: RwLock<HashMap<AuxiliaryId, AuxiliaryData>>,
}

impl AuxiliaryDataManager {
    pub fn new() -> Self {
        AuxiliaryDataManager {
            auxiliary_to_device: RwLock::new(HashMap::new()),
            animation_auxiliary_sources: RwLock::new(HashMap::new()),
            auxiliary_data_buffers: RwLock::new(HashMap::new()),
            auxiliary_data: RwLock::new(HashMap::new()),
        }
    }

    pub fn get_available_auxiliaries(&self) -> Vec<AuxiliaryId> {
        self.auxiliary_to_device.read().keys().cloned().collect()
    }

    // TODO: Remove
    pub fn hack_get_device_of_auxiliary(&self, aux_id: &AuxiliaryId) -> Option<DeviceId> {
        self.auxiliary_to_device.read().get(aux_id).cloned()
    }

    pub fn get_auxiliary_data(&self) -> HashMap<AuxiliaryId, AuxiliaryData> {
        self.auxiliary_data.read().clone()
    }

    pub fn get_animation_auxiliary_ids(&self) -> HashMap<AnimationId, Vec<AuxiliaryId>> {
        self.animation_auxiliary_sources.read().clone()
    }

    pub fn set_animation_auxiliary_sources_to(
        &self,
        animation_id: AnimationId,
        sources: Vec<AuxiliaryId>,
    ) {
        // TODO: Validate all sources exist
        // TODO: Validate vec is the correct length
        self.animation_auxiliary_sources
            .write()
            .insert(animation_id, sources);
    }

    fn read_aux_data_from(&mut self, auxiliary_id: AuxiliaryId, receiver: Receiver<AuxiliaryData>) {
        self.auxiliary_data_buffers
            .write()
            .insert(auxiliary_id, receiver);
    }
}

impl ThreadedObject for AuxiliaryDataManager {
    fn tick(&mut self) {
        for (aux_id, data_buffer) in self.auxiliary_data_buffers.write().iter_mut() {
            match data_buffer.try_recv() {
                Ok(data) => {
                    debug!("Received aux data from {}", aux_id);
                    // TODO: If size has changed, we need to recreate the auxiliary
                    self.auxiliary_data.write().insert(aux_id.clone(), data);
                }
                Err(err) => match err {
                    tokio::sync::broadcast::error::TryRecvError::Empty => {}
                    tokio::sync::broadcast::error::TryRecvError::Closed => {
                        error!(
                            "Data channel for auxiliary {:?} has been closed",
                            aux_id.clone()
                        )
                    }
                    tokio::sync::broadcast::error::TryRecvError::Lagged(messages) => {
                        warn!(
                            "Lagged behind auxiliary device {:?} by {} frames",
                            aux_id.clone(),
                            messages
                        )
                    }
                },
            }
        }
    }
}

impl WantsDeviceState for AuxiliaryDataManager {
    fn on_device_added(&mut self, state: &crate::state::EmblinkenatorState, device_id: DeviceId) {
        if let Some(device) = state.get_device(&device_id) {
            match &mut *device.write() {
                crate::devices::manager::ThreadedDeviceType::LEDDataOutput(_) => {} // Nothing to do
                crate::devices::manager::ThreadedDeviceType::AuxiliaryData(aux_device) => {
                    let aux_id = AuxiliaryId::new();
                    self.auxiliary_to_device
                        .write()
                        .insert(aux_id.clone(), device_id.clone());
                    let (sender, receiver) = channel(1);
                    aux_device.send_into_buffer(sender);
                    self.read_aux_data_from(aux_id, receiver);
                }
            }
        }
    }
}

impl AuxiliaryData {
    pub fn new(data: AuxiliaryDataType, size: u64) -> Self {
        AuxiliaryData { data, size }
    }
}

<<<<<<< HEAD
impl AuxiliaryDataType {
    pub fn to_data_buffer(self) -> Vec<u8> {}
=======
impl AuxiliaryDataTypeConsumer {
    pub fn mem_size(self) -> u64 {
        match self {
            AuxiliaryDataTypeConsumer::Empty => 0,
            AuxiliaryDataTypeConsumer::U32 => mem::size_of::<u32>() as u64,
            AuxiliaryDataTypeConsumer::F32 => mem::size_of::<f32>() as u64,
            AuxiliaryDataTypeConsumer::U32Vec => mem::size_of::<u32>() as u64,
            AuxiliaryDataTypeConsumer::F32Vec => mem::size_of::<f32>() as u64,
            AuxiliaryDataTypeConsumer::U32Vec2 => mem::size_of::<u32>() as u64,
            AuxiliaryDataTypeConsumer::F32Vec2 => mem::size_of::<f32>() as u64,
            AuxiliaryDataTypeConsumer::U32Vec3 => mem::size_of::<u32>() as u64,
            AuxiliaryDataTypeConsumer::F32Vec3 => mem::size_of::<f32>() as u64,
            AuxiliaryDataTypeConsumer::U32Vec4 => mem::size_of::<u32>() as u64,
            AuxiliaryDataTypeConsumer::F32Vec4 => mem::size_of::<f32>() as u64,
        }
    }
>>>>>>> 749f2283
}

pub fn aux_data_is_compatible(
    data: &AuxiliaryDataType,
    consumer: &AuxiliaryDataTypeConsumer,
) -> bool {
    match consumer {
        AuxiliaryDataTypeConsumer::Empty => matches!(data, AuxiliaryDataType::Empty),
        AuxiliaryDataTypeConsumer::U32 => matches!(data, AuxiliaryDataType::U32(_)),
        AuxiliaryDataTypeConsumer::F32 => matches!(data, AuxiliaryDataType::F32(_)),
        AuxiliaryDataTypeConsumer::U32Vec => matches!(data, AuxiliaryDataType::U32Vec(_)),
        AuxiliaryDataTypeConsumer::F32Vec => matches!(data, AuxiliaryDataType::F32Vec(_)),
        AuxiliaryDataTypeConsumer::U32Vec2 => matches!(data, AuxiliaryDataType::U32Vec2(_)),
        AuxiliaryDataTypeConsumer::F32Vec2 => matches!(data, AuxiliaryDataType::F32Vec2(_)),
        AuxiliaryDataTypeConsumer::U32Vec3 => matches!(data, AuxiliaryDataType::U32Vec3(_)),
        AuxiliaryDataTypeConsumer::F32Vec3 => matches!(data, AuxiliaryDataType::F32Vec3(_)),
        AuxiliaryDataTypeConsumer::U32Vec4 => matches!(data, AuxiliaryDataType::U32Vec4(_)),
        AuxiliaryDataTypeConsumer::F32Vec4 => matches!(data, AuxiliaryDataType::F32Vec4(_)),
    }
}

pub fn aux_data_consumer_type_is_compatible(
    consumer_type_a: &AuxiliaryDataTypeConsumer,
    consumer_type_b: &AuxiliaryDataTypeConsumer
) -> bool {
    consumer_type_a == consumer_type_b
}

// TODO: From/Into
pub fn aux_data_to_consumer_type(data: &AuxiliaryDataType) -> AuxiliaryDataTypeConsumer {
    match data {
        AuxiliaryDataType::Empty => AuxiliaryDataTypeConsumer::Empty,
        AuxiliaryDataType::U32(_) => AuxiliaryDataTypeConsumer::U32,
        AuxiliaryDataType::F32(_) => AuxiliaryDataTypeConsumer::F32,
        AuxiliaryDataType::U32Vec(_) => AuxiliaryDataTypeConsumer::U32Vec,
        AuxiliaryDataType::F32Vec(_) => AuxiliaryDataTypeConsumer::F32Vec,
        AuxiliaryDataType::U32Vec2(_) => AuxiliaryDataTypeConsumer::U32Vec2,
        AuxiliaryDataType::F32Vec2(_) => AuxiliaryDataTypeConsumer::F32Vec2,
        AuxiliaryDataType::U32Vec3(_) => AuxiliaryDataTypeConsumer::U32Vec3,
        AuxiliaryDataType::F32Vec3(_) => AuxiliaryDataTypeConsumer::F32Vec3,
        AuxiliaryDataType::U32Vec4(_) => AuxiliaryDataTypeConsumer::U32Vec4,
        AuxiliaryDataType::F32Vec4(_) => AuxiliaryDataTypeConsumer::F32Vec4,
    }
}<|MERGE_RESOLUTION|>--- conflicted
+++ resolved
@@ -156,10 +156,10 @@
     }
 }
 
-<<<<<<< HEAD
 impl AuxiliaryDataType {
     pub fn to_data_buffer(self) -> Vec<u8> {}
-=======
+}
+
 impl AuxiliaryDataTypeConsumer {
     pub fn mem_size(self) -> u64 {
         match self {
@@ -176,7 +176,6 @@
             AuxiliaryDataTypeConsumer::F32Vec4 => mem::size_of::<f32>() as u64,
         }
     }
->>>>>>> 749f2283
 }
 
 pub fn aux_data_is_compatible(
