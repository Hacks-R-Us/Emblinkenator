mod compute_device;

use std::{collections::HashMap, convert::TryInto, mem, u64};

<<<<<<< HEAD
use crate::{
    animation::{Animation, AnimationTargetType},
    auxiliary_data::{aux_data_to_consumer_type, AuxiliaryData, AuxiliaryDataTypeConsumer},
    frame::FrameData,
    id::{AnimationId, AuxiliaryId},
    led::LED,
    world::Coord,
};
=======
use crate::{animation::{Animation, AnimationTargetType}, auxiliary_data::{AuxiliaryData, AuxiliaryDataTypeConsumer, aux_data_to_consumer_type, aux_data_is_compatible, aux_data_consumer_type_is_compatible}, frame::FrameData, id::{AnimationId, AuxiliaryId}, led::LED, world::Coord};
>>>>>>> 749f2283
use compute_device::{build_compute_device, EmblinkenatorComputeDevice};
use log::{debug, error, info, warn};

pub struct EmblinkenatorPipeline {
    state: EmblinkenatorPipelineState,
    leds_per_compute_group: u32,
    compute_device: EmblinkenatorComputeDevice,
    frame_data_buffer: wgpu::Buffer,
    compute_shaders: Vec<PipelineEntry>,
    auxiliary_buffers: HashMap<AuxiliaryId, PipelineAuxiliary>,
    current_context: Option<PipelineContext>,
}

#[derive(Clone, Debug)]
pub struct PipelineContext {
    // String -> Fixture/Installation/Group Id
    pub led_positions: HashMap<String, Vec<Coord>>,
    pub num_leds: HashMap<String, u32>,
    pub animations: HashMap<AnimationId, Animation>,
    pub auxiliary_data: HashMap<AuxiliaryId, AuxiliaryData>,
    pub animation_auxiliary_data: HashMap<AnimationId, Vec<AuxiliaryId>>,
}

struct PipelineEntry {
    id: AnimationId,
    target_id: String,
    storage_buffer: wgpu::Buffer,
    staging_buffer: wgpu::Buffer,
    compute_pipeline: wgpu::ComputePipeline,
    compute_bind_group: wgpu::BindGroup,
    result_bind_group: wgpu::BindGroup,
    auxiliary_bind_group_layout: wgpu::BindGroupLayout,
    auxiliary_types: Vec<AuxiliaryDataTypeConsumer>,
    positions_data_buffer: wgpu::Buffer,
    num_leds: u32,
    result_size: u64,
    work_group_count: u32,
}

struct PipelineAuxiliary {
    buffer: wgpu::Buffer,
    aux_type: AuxiliaryDataTypeConsumer,
<<<<<<< HEAD
=======
    size: u64
>>>>>>> 749f2283
}

#[derive(Clone, Debug)]
pub struct ComputeOutput {
    pub states: HashMap<String, Vec<LED>>,
}

#[derive(Debug, PartialEq)]
enum EmblinkenatorPipelineState {
    Idle,
    Computing,
}

#[derive(Debug, PartialEq)]
pub enum EmblinkenatorPipelineError {
    WrongState(String),
    TargetDoesNotExist(AnimationId, AnimationTargetType),
    NoContext(String),
}

// TODO: Turn into builder
pub async fn build_pipeline(leds_per_compute_group: u32) -> EmblinkenatorPipeline {
    let compute_device = build_compute_device().await;
    EmblinkenatorPipeline::new(leds_per_compute_group, compute_device)
}

impl PipelineContext {
    pub fn new() -> Self {
        PipelineContext {
            num_leds: HashMap::new(),
            led_positions: HashMap::new(),
            animations: HashMap::new(),
            auxiliary_data: HashMap::new(),
            animation_auxiliary_data: HashMap::new(),
        }
    }
}

impl EmblinkenatorPipeline {
    pub fn new(
        leds_per_compute_group: u32,
        compute_device: EmblinkenatorComputeDevice,
    ) -> EmblinkenatorPipeline {
        let frame_data_buffer =
            compute_device.create_frame_data_buffer_dest("pipeline".to_string());

        EmblinkenatorPipeline {
            state: EmblinkenatorPipelineState::Idle,
            leds_per_compute_group,
            compute_device,
            frame_data_buffer,
            compute_shaders: vec![],
            auxiliary_buffers: HashMap::new(),
            current_context: None,
        }
    }

    pub fn before_frame(
        &mut self,
        context: &PipelineContext,
    ) -> Result<(), EmblinkenatorPipelineError> {
        if self.state != EmblinkenatorPipelineState::Idle {
            return Err(EmblinkenatorPipelineError::WrongState(
                "Pipeline must be in IDLE state in order to call before_frame".to_string(),
            ));
        }

        let prev_state = self.current_context.replace(context.clone());
        let mut added_animations: Vec<(AnimationId, Animation)> = vec![];
        let mut added_auxiliaries: Vec<(AuxiliaryId, AuxiliaryData)> = vec![];
        if let Some(prev_state) = prev_state {
            for auxiliary in context.auxiliary_data.iter() {
                if !prev_state.auxiliary_data.contains_key(auxiliary.0) {
                    // New auxiliary
                    added_auxiliaries.push((auxiliary.0.clone(), auxiliary.1.clone()));
                }
            }

            for animation in context.animations.iter() {
                if !prev_state.animations.contains_key(animation.0) {
                    // New animation
                    added_animations.push((animation.0.clone(), animation.1.clone()));
                }
            }

            for auxiliary in prev_state.auxiliary_data.iter() {
                if !context.auxiliary_data.contains_key(auxiliary.0) {
                    // Removed auxiliary
                    // TODO
                }
            }

            for animation in prev_state.animations.iter() {
                if !context.animations.contains_key(animation.0) {
                    // Removed animation
                    // TODO
                }
            }
        } else {
            added_auxiliaries = context
                .auxiliary_data
                .iter()
                .map(|auxiliary| (auxiliary.0.clone(), auxiliary.1.clone()))
                .collect();

            added_animations = context
                .animations
                .iter()
                .map(|animation| (animation.0.clone(), animation.1.clone()))
                .collect();
        }

        if !added_auxiliaries.is_empty() {
            for auxiliary in added_auxiliaries.into_iter() {
                info!("Adding auxiliary {}", auxiliary.0);
                self.add_auxiliary(auxiliary.0, auxiliary.1);
            }
            self.load_shaders_to_gpu();
        }

        if !added_animations.is_empty() {
            for animation in added_animations.into_iter() {
                info!("Loading animation {}", animation.0);
                if let Err(err) = self.add_shader(context, animation.0, animation.1) {
                    match err {
                        EmblinkenatorPipelineError::WrongState(msg) => panic!(
                            "Pipeline was in wrong state before frame in add_shader: {}",
                            msg
                        ),
                        EmblinkenatorPipelineError::TargetDoesNotExist(animation_id, target) => {
                            panic!(
                                "Tried to add animation {} but target {} does not exist.",
                                animation_id,
                                String::from(target)
                            )
                        }
                        EmblinkenatorPipelineError::NoContext(msg) => error!(
                            "Tried to call add_shader before frame but no context was provided: {}",
                            msg
                        ),
                    }
                }
            }
            self.load_shaders_to_gpu();
        }

        Ok(())
    }

    pub fn add_shader(
        &mut self,
        context: &PipelineContext,
        id: AnimationId,
        animation: Animation,
    ) -> Result<(), EmblinkenatorPipelineError> {
        if self.state != EmblinkenatorPipelineState::Idle {
            return Err(EmblinkenatorPipelineError::WrongState(
                "Pipeline must be in IDLE state to add a new shader".to_string(),
            ));
        }

        let target_id = match &animation.target {
            AnimationTargetType::Fixture(id) => id.unprotect(),
            AnimationTargetType::Installation(id) => id.unprotect(),
            AnimationTargetType::Group(id) => id.unprotect(),
        };

        let num_leds = context.num_leds.get(&target_id);

        if num_leds.is_none() {
            return Err(EmblinkenatorPipelineError::TargetDoesNotExist(
                animation.id(),
                animation.target,
            ));
        }

        let num_leds = *num_leds.unwrap();

        let result_size =
            3 * u64::from(num_leds) * std::mem::size_of::<u32>() as wgpu::BufferAddress;
        let positions_size = ((num_leds * 3) as usize * mem::size_of::<f32>()) as u64;
        let work_group_count =
            ((num_leds as f32) / (self.leds_per_compute_group as f32)).ceil() as u32;

        debug!("Create shader module");
        let shader = self
            .compute_device
            .create_shader_module(animation.id(), animation.get_shader_str());

        debug!("Create storage buffer");
        let storage_buffer = self
            .compute_device
            .create_storage_buffer(id.unprotect(), result_size);

        debug!("Create staging buffer");
        let staging_buffer = self
            .compute_device
            .create_staging_buffer(id.unprotect(), result_size);

        debug!("Create positions data buffer");
        let positions_data_buffer = self
            .compute_device
            .create_positions_buffer_dest(id.unprotect(), num_leds);

        debug!("Create auxiliaries");
        let auxiliaries = animation.get_auxiliaries();
        let mut auxiliary_bind_group_entries: Vec<wgpu::BindGroupLayoutEntry> = vec![];

        if let Some(auxiliaries) = auxiliaries {
            for _ in auxiliaries.iter() {
                auxiliary_bind_group_entries.push(wgpu::BindGroupLayoutEntry {
                    binding: auxiliary_bind_group_entries.len() as u32,
                    visibility: wgpu::ShaderStages::COMPUTE,
                    ty: wgpu::BindingType::Buffer {
                        ty: wgpu::BufferBindingType::Storage { read_only: true },
                        has_dynamic_offset: false,
                        min_binding_size: None,
                    },
                    count: None,
                });
            }
        }

        let compute_bind_group_entries: Vec<wgpu::BindGroupLayoutEntry> = vec![
            // Frame Info
            wgpu::BindGroupLayoutEntry {
                binding: 0,
                visibility: wgpu::ShaderStages::COMPUTE,
                ty: wgpu::BindingType::Buffer {
                    ty: wgpu::BufferBindingType::Storage { read_only: true },
                    has_dynamic_offset: false,
                    min_binding_size: wgpu::BufferSize::new(
                        (2 * mem::size_of::<f32>()) as _, // TODO: Replace 2 with something that tracks with API changes
                    ),
                },
                count: None,
            },
            // LED Positions
            wgpu::BindGroupLayoutEntry {
                binding: 1,
                visibility: wgpu::ShaderStages::COMPUTE,
                ty: wgpu::BindingType::Buffer {
                    ty: wgpu::BufferBindingType::Storage { read_only: true },
                    has_dynamic_offset: false,
                    min_binding_size: wgpu::BufferSize::new(positions_size),
                },
                count: None,
            },
        ];

        let result_bind_group_entries: Vec<wgpu::BindGroupLayoutEntry> =
            vec![wgpu::BindGroupLayoutEntry {
                binding: 0,
                visibility: wgpu::ShaderStages::COMPUTE,
                ty: wgpu::BindingType::Buffer {
                    ty: wgpu::BufferBindingType::Storage { read_only: false },
                    has_dynamic_offset: false,
                    min_binding_size: wgpu::BufferSize::new(result_size),
                },
                count: None,
            }];

        let compute_group_entries: Vec<wgpu::BindGroupEntry> = vec![
            wgpu::BindGroupEntry {
                binding: 0,
                resource: self.frame_data_buffer.as_entire_binding(),
            },
            wgpu::BindGroupEntry {
                binding: 1,
                resource: positions_data_buffer.as_entire_binding(),
            },
        ];

        let result_group_entries: Vec<wgpu::BindGroupEntry> = vec![wgpu::BindGroupEntry {
            binding: 0,
            resource: storage_buffer.as_entire_binding(),
        }];

        let result_bind_group_layout = self.compute_device.create_bind_group_layout(
            format!("Result bind group layout: {}", id.unprotect()).as_str(),
            &result_bind_group_entries,
        );
        let compute_bind_group_layout = self.compute_device.create_bind_group_layout(
            format!("Compute bind group layout: {}", id.unprotect()).as_str(),
            &compute_bind_group_entries,
        );
        let auxiliary_bind_group_layout = self.compute_device.create_bind_group_layout(
            format!("Auxiliary bund group layout: {}", id.unprotect()).as_str(),
            &auxiliary_bind_group_entries,
        );
        let result_bind_group = self.compute_device.create_bind_group(
            format!("Result bind group: {}", id.unprotect()).as_str(),
            &result_bind_group_layout,
            &result_group_entries,
        );
        let compute_bind_group = self.compute_device.create_bind_group(
            format!("Compute bind group: {}", id.unprotect()).as_str(),
            &compute_bind_group_layout,
            &compute_group_entries,
        );
        let compute_pipeline_layout = self.compute_device.create_shader_compute_pipeline_layout(
            id.unprotect(),
            &compute_bind_group_layout,
            &result_bind_group_layout,
            &auxiliary_bind_group_layout,
        );
        let compute_pipeline = self.compute_device.create_shader_compute_pipeline(
            id.unprotect(),
            compute_pipeline_layout,
            shader,
        );

        self.compute_shaders.push(PipelineEntry {
            id,
            target_id,
            storage_buffer,
            staging_buffer,
            compute_pipeline,
            compute_bind_group,
            result_bind_group,
            auxiliary_bind_group_layout,
            positions_data_buffer,
            num_leds,
            work_group_count,
            result_size,
            auxiliary_types: animation.get_auxiliaries().unwrap_or_default(),
        });

        Ok(())
    }

    pub fn add_auxiliary(&mut self, id: AuxiliaryId, auxiliary: AuxiliaryData) {
        let auxiliary_buffer = self
            .compute_device
            .create_auxiliary_data_buffer_dest(id.unprotect(), auxiliary.size);
        let auxiliary = PipelineAuxiliary {
            buffer: auxiliary_buffer,
<<<<<<< HEAD
            aux_type: aux_data_to_consumer_type(auxiliary.data),
=======
            aux_type: aux_data_to_consumer_type(&auxiliary.data),
            size: auxiliary.size * aux_data_to_consumer_type(&auxiliary.data).mem_size()
>>>>>>> 749f2283
        };

        self.auxiliary_buffers.insert(id, auxiliary);
    }

    pub fn load_shaders_to_gpu(&self) {
        self.compute_device.submit_shader();
        self.compute_device.poll_device();
    }

    pub fn compute_frame(
        &mut self,
        frame_data: &FrameData,
    ) -> Result<(), EmblinkenatorPipelineError> {
        if self.state != EmblinkenatorPipelineState::Idle {
            return Err(EmblinkenatorPipelineError::WrongState(
                "Pipeline must be in IDLE state to start frame compute".to_string(),
            ));
        }

        if self.current_context.is_none() {
            return Err(EmblinkenatorPipelineError::NoContext(
                "Pipeline does not have a context set".to_string(),
            ));
        }
        let context = self.current_context.as_ref().unwrap();

        let mut command_encoder = self.compute_device.create_compute_command_encoder();

        let new_frame_data_vec: Vec<f32> =
            [frame_data.frame as f32, frame_data.frame_rate as f32].to_vec();

        let frame_data_buffer = self
            .compute_device
            .create_frame_data_buffer_src(format!("{}", frame_data.frame), &new_frame_data_vec);

        // Copy frame data
        command_encoder.copy_buffer_to_buffer(
            &frame_data_buffer,
            0,
            &self.frame_data_buffer,
            0,
            (new_frame_data_vec.len() * mem::size_of::<f32>()) as u64,
        );

        // Copy auxiliary data
        for (auxiliary_id, auxiliary) in context.auxiliary_data.iter() {
            if let Some(aux_data_dest) = self.auxiliary_buffers.get(auxiliary_id) {
                let new_aux_data = auxiliary.data.to_data_buffer();
                let aux_data_src = self
                    .compute_device
                    .create_auxiliary_data_buffer_src(auxiliary_id.unprotect(), &new_aux_data);

                command_encoder.copy_buffer_to_buffer(
                    &aux_data_src,
                    0,
                    &aux_data_dest.buffer,
                    0,
                    (new_aux_data.len() * mem::size_of::<u8>()) as u64,
                )
            }
        }

        for shader in &self.compute_shaders {
            let led_positions = context.led_positions.get(&shader.target_id);

            if led_positions.is_none() {
                warn!("Shader {} does not have any LED positions", shader.id);
                continue;
            }

            let mut auxiliary_group_entries: Vec<wgpu::BindGroupEntry> = vec![];

            let required_auxiliaries = shader.auxiliary_types.clone(); // TODO: Can we just reference this property directly?
            let mapped_auxiliaries = context.animation_auxiliary_data.get(&shader.id).cloned().unwrap_or(vec![]);

            for (index, required_aux) in required_auxiliaries.iter().enumerate() {
                let mut valid_mapping = false;
                if let Some(mapped_aux_id) = mapped_auxiliaries.get(index) {
                    if let Some(aux) = self.auxiliary_buffers.get(mapped_aux_id) {
                        if aux_data_consumer_type_is_compatible(&aux.aux_type, required_aux) {
                            valid_mapping = true;
                            let aux_data_buffer = self.compute_device.create_auxiliary_data_buffer_dest(format!("{}_{}", shader.id, index), aux.size);
                            command_encoder.copy_buffer_to_buffer(
                                &aux.buffer,
                                0,
                                &aux_data_buffer,
                                0,
                                aux.size
                            )
                        }
                    } else {
                        error!("Aux {} is mapped for shader {} but does not exist in the current context", index, shader.id);
                    }
                } else {
                    warn!("Auxiliary {} is not mapped for shader {}, an empty buffer will be created", index, shader.id);
                }

                if !valid_mapping {
                    // Empty buffer
                }
            }

            if let Some(auxiliaries) = context.animation_auxiliary_data.get(&shader.id) {
                for (index, auxiliary_id) in auxiliaries.iter().enumerate() {
                    let aux = self.auxiliary_buffers.get(auxiliary_id);
                    if aux.is_none() {
                        missing_auxiliaries.push(auxiliary_id.clone());
                        continue;
                    }
                    let aux = aux.unwrap();

                    if let Some(aux_type) = shader.auxiliary_types.get(index) {
                        if *aux_type != aux.aux_type {
                            missing_auxiliaries.push(auxiliary_id.clone());
                            continue;
                        }
                    }

<<<<<<< HEAD
                    auxiliary_group_entries.push(wgpu::BindGroupEntry {
                        binding: 0,
                        resource: aux.buffer.as_entire_binding(),
                    })
=======
                    auxiliary_group_entries.push(
                        wgpu::BindGroupEntry {
                            binding: 0,
                            resource: aux.buffer.as_entire_binding(),
                        }
                    )
                }

                if !missing_auxiliaries.is_empty() {
                    let missing_auxiliaries_str: Vec<String> = missing_auxiliaries.iter().map(|aux_id|aux_id.unprotect()).collect();
                    warn!("Shader {} is missing {} auxiliaries ({}).", shader.id.unprotect(), missing_auxiliaries.len(), missing_auxiliaries_str.join(","));
                    continue;
>>>>>>> 749f2283
                }
            }

            let auxiliaries_bind_group = self.compute_device.create_bind_group(
                format!("Auxiliary bind group: {}", shader.id.unprotect()).as_str(),
                &shader.auxiliary_bind_group_layout,
                &auxiliary_group_entries,
            );

            let led_positions_flat: Vec<f32> = led_positions
                .unwrap()
                .iter()
                .flat_map(|p| p.flat())
                .collect();

            let led_positions_buffer = self.compute_device.create_positions_buffer_src(
                format!("{} {}", shader.id.unprotect(), frame_data.frame).to_string(),
                &led_positions_flat,
            );
            let zeros_buffer = self.compute_device.create_zeros_buffer(shader.num_leds);

            // Write 0s to the result buffer
            command_encoder.copy_buffer_to_buffer(
                &zeros_buffer,
                0,
                &shader.storage_buffer,
                0,
                shader.result_size,
            );
            command_encoder.copy_buffer_to_buffer(
                &led_positions_buffer,
                0,
                &shader.positions_data_buffer,
                0,
                (led_positions_flat.len() * mem::size_of::<f32>()) as u64,
            );

            command_encoder.push_debug_group(
                format!("Compute pattern state {}", shader.id.unprotect()).as_str(),
            );
            {
                // Compute pass
                let mut cpass = command_encoder.begin_compute_pass(&wgpu::ComputePassDescriptor {
                    label: Some(&shader.id.unprotect()),
                });
                cpass.set_pipeline(&shader.compute_pipeline);
                cpass.set_bind_group(0, &shader.compute_bind_group, &[]);
                cpass.set_bind_group(1, &shader.result_bind_group, &[]);
                cpass.set_bind_group(2, &auxiliaries_bind_group, &[]);
                cpass.dispatch(shader.work_group_count, 1, 1);
            }
            command_encoder.pop_debug_group();
            command_encoder.copy_buffer_to_buffer(
                &shader.storage_buffer,
                0,
                &shader.staging_buffer,
                0,
                shader.result_size,
            );
        }

        // Start compute
        self.compute_device.do_work(command_encoder.finish());

        self.state = EmblinkenatorPipelineState::Computing;

        Ok(())
    }

    pub fn poll_device(&self) {
        self.compute_device.poll_device();
    }

    pub async fn read_led_states(&mut self) -> ComputeOutput {
        let mut states: HashMap<String, Vec<LED>> = HashMap::new();

        for shader in &self.compute_shaders {
            let buffer_slice = shader.staging_buffer.slice(..);
            let buffer_future = buffer_slice.map_async(wgpu::MapMode::Read);

            // Need buffer to be mapped
            self.poll_device();

            // Awaits until `buffer_future` can be read from
            if let Ok(()) = buffer_future.await {
                // Gets contents of buffer
                let data = buffer_slice.get_mapped_range();
                // Since contents are got in bytes, this converts these bytes back to u32
                let result: Vec<u32> = data
                    .chunks_exact(4)
                    .map(|b| u32::from_ne_bytes(b.try_into().unwrap()))
                    .collect();

                let state: Vec<LED> = result.chunks(3).map(LED::from).collect();

                if state.len() == shader.num_leds as usize {
                    states.insert(shader.id.unprotect(), state);
                } else {
                    panic!(
                        "Shader {} did not return enough LED states. Expected {} Got {}",
                        shader.id.unprotect(),
                        shader.num_leds,
                        state.len()
                    );
                }

                // With the current interface, we have to make sure all mapped views are
                // dropped before we unmap the buffer.
                drop(data);
                shader.staging_buffer.unmap();
            } else {
                // TODO: handle this
                panic!("Failed to read LED data from GPU")
            }
        }

        self.state = EmblinkenatorPipelineState::Idle;

        ComputeOutput { states }
    }
}<|MERGE_RESOLUTION|>--- conflicted
+++ resolved
@@ -2,7 +2,6 @@
 
 use std::{collections::HashMap, convert::TryInto, mem, u64};
 
-<<<<<<< HEAD
 use crate::{
     animation::{Animation, AnimationTargetType},
     auxiliary_data::{aux_data_to_consumer_type, AuxiliaryData, AuxiliaryDataTypeConsumer},
@@ -11,9 +10,6 @@
     led::LED,
     world::Coord,
 };
-=======
-use crate::{animation::{Animation, AnimationTargetType}, auxiliary_data::{AuxiliaryData, AuxiliaryDataTypeConsumer, aux_data_to_consumer_type, aux_data_is_compatible, aux_data_consumer_type_is_compatible}, frame::FrameData, id::{AnimationId, AuxiliaryId}, led::LED, world::Coord};
->>>>>>> 749f2283
 use compute_device::{build_compute_device, EmblinkenatorComputeDevice};
 use log::{debug, error, info, warn};
 
@@ -56,10 +52,7 @@
 struct PipelineAuxiliary {
     buffer: wgpu::Buffer,
     aux_type: AuxiliaryDataTypeConsumer,
-<<<<<<< HEAD
-=======
     size: u64
->>>>>>> 749f2283
 }
 
 #[derive(Clone, Debug)]
@@ -397,12 +390,8 @@
             .create_auxiliary_data_buffer_dest(id.unprotect(), auxiliary.size);
         let auxiliary = PipelineAuxiliary {
             buffer: auxiliary_buffer,
-<<<<<<< HEAD
             aux_type: aux_data_to_consumer_type(auxiliary.data),
-=======
-            aux_type: aux_data_to_consumer_type(&auxiliary.data),
             size: auxiliary.size * aux_data_to_consumer_type(&auxiliary.data).mem_size()
->>>>>>> 749f2283
         };
 
         self.auxiliary_buffers.insert(id, auxiliary);
@@ -522,25 +511,10 @@
                         }
                     }
 
-<<<<<<< HEAD
                     auxiliary_group_entries.push(wgpu::BindGroupEntry {
                         binding: 0,
                         resource: aux.buffer.as_entire_binding(),
                     })
-=======
-                    auxiliary_group_entries.push(
-                        wgpu::BindGroupEntry {
-                            binding: 0,
-                            resource: aux.buffer.as_entire_binding(),
-                        }
-                    )
-                }
-
-                if !missing_auxiliaries.is_empty() {
-                    let missing_auxiliaries_str: Vec<String> = missing_auxiliaries.iter().map(|aux_id|aux_id.unprotect()).collect();
-                    warn!("Shader {} is missing {} auxiliaries ({}).", shader.id.unprotect(), missing_auxiliaries.len(), missing_auxiliaries_str.join(","));
-                    continue;
->>>>>>> 749f2283
                 }
             }
 
